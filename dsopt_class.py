--- conflicted
+++ resolved
@@ -82,10 +82,6 @@
         return self.A
 
 
-<<<<<<< HEAD
-=======
-
->>>>>>> 5ec30354
     def _optimize_P(self):
         # Define parameters and variables 
         N = self.N
